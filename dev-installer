#!/bin/bash

# This file is part of Archivematica.
#
# Copyright 2010-2013 Artefactual Systems Inc. <http://artefactual.com>
#
# Archivematica is free software: you can redistribute it and/or modify
# it under the terms of the GNU Affero General Public License as published by
# the Free Software Foundation, either version 2 of the License, or
# (at your option) any later version.
#
# Archivematica is distributed in the hope that it will be useful,
# but WITHOUT ANY WARRANTY; without even the implied warranty of
# MERCHANTABILITY or FITNESS FOR A PARTICULAR PURPOSE.  See the
# GNU General Public License for more details.
#
# You should have received a copy of the GNU General Public License
# along with Archivematica.  If not, see <http://www.gnu.org/licenses/>.

# @package Archivematica
# @author Joseph Perry <joseph@artefactual.com>
# @version svn: $Id$

cd `dirname $0`

part="create the archivematica user"
echo -n "\"Would you like to ${part}?\" (y/N) "
read a
if [[ $a == "Y" || $a == "y" ]]; then
        echo "Going to ${part} ..."
        sudo adduser --uid 333 --group --system --home /var/lib/archivematica/ archivematica
        sudo gpasswd -a $USER archivematica
else
        echo "Not going to ${part}"
fi


part="install Gearman"
echo -n "\"Would you like to ${part}?\" (y/N) "
read a
if [[ $a == "Y" || $a == "y" ]]; then
        echo "Going to ${part} ..."
        sudo apt-get install gearman 
        sudo apt-get install python-setuptools 
        sudo apt-get install python-gearman
        #sudo easy_install gearman
else
        echo "Not going to ${part}"
fi



part="install postfix"
echo -n "\"Would you like to ${part}?\" (y/N) "
read a
if [[ $a == "Y" || $a == "y" ]]; then
        echo "Going to ${part} ..."
        clear
        echo select internet and defaults
        read -n1 -r -p "Press any key to continue..." key
        sudo apt-get install postfix 
else
        echo "Not going to ${part}"
fi

part="install/update MySQL"
echo -n "\"Would you like to ${part}?\" (y/N) "
read a
if [[ $a == "Y" || $a == "y" ]]; then
        echo "Going to ${part} ..."
        sudo apt-get install mysql-server -y
else
        echo "Not going to ${part}"
fi

part="install/update Apache"
echo -n "\"Would you like to ${part}?\" (y/N) "
read a
if [[ $a == "Y" || $a == "y" ]]; then
        echo "Going to ${part} ..."
        sudo apt-get install apache2 -y
else
        echo "Not going to ${part}"
fi

part="add ppa repositories"
echo -n "\"Would you like to ${part}?\" (y/N) "
read a
if [[ $a == "Y" || $a == "y" ]]; then
	sudo apt-get install python-software-properties -y
        sudo add-apt-repository ppa:archivematica/externals-dev
        #sudo add-apt-repository ppa:twisted-dev/ppa
        sudo apt-get update
else
        echo "Not going to ${part}"
fi

part="run the MCP Server preMCPLogging.sh"
echo -n "\"Would you like to ${part}?\" (y/N) "
read a
if [[ $a == "Y" || $a == "y" ]]; then
        echo "Going to ${part} ..."
        tmp="`pwd`"
        cd ./src/MCPServer/share/
        sudo ./preMCPLogging.sh
        cd "$tmp"
else
        echo "Not going to ${part}"
fi

part="run the MCP Server postinst script"
echo -n "\"Would you like to ${part}?\" (y/N) "
read a
if [[ $a == "Y" || $a == "y" ]]; then
        echo "Going to ${part} ..."
        sudo ./src/MCPServer/debian/postinst
else
        echo "Not going to ${part}"
fi

part="install AtoM (branch stable/1.3.x)"
echo -n "\"Would you like to ${part}?\" (y/N) "
read a
if [[ $a == "Y" || $a == "y" ]]; then

        # Working directory
        WDIR=$(pwd)

        # Install git
        sudo apt-get --quiet --quiet --yes install git-core

<<<<<<< HEAD
=======
        # Cleanups
        # sudo rm -rf /var/www/ica-atom  ${WDIR}/qubit-git ${WDIR}/ica-atom-svn
        # mysql -u root --execute="DROP DATABASE IF EXISTS qubit;"

>>>>>>> d0503848
        # Clone git repository, create bran experimental from original/experimental
        git clone -b stable/1.3.x http://github.com/artefactual/atom.git ${WDIR}/atom-git

        # Link
<<<<<<< HEAD
        sudo ln --no-dereference --force --symbolic ${WDIR}/atom-git /var/www/atom
=======
        sudo ln --no-dereference --force --symbolic ${WDIR}/atom-git /var/www/ica-atom
>>>>>>> d0503848

        # Enable SWORD plugin
        sed -i "s/'qbAclPlugin',/      'qbAclPlugin',\n'qtSwordPlugin',/g" /var/www/atom/config/ProjectConfiguration.class.php

        # Permissions
        sudo chown -R www-data:www-data ${WDIR}/atom-git

        # Restart database
        echo "Enter mysql root password (hit enter if blank)"
        mysql -u root --execute="DROP DATABASE IF EXISTS atom; CREATE DATABASE atom CHARACTER SET utf8 COLLATE utf8_unicode_ci;"

        # Workaround for #3188
        sudo rm -rf ${WDIR}/atom-git/cache/*
        sudo -u www-data php ${WDIR}/atom-git/symfony cc

        # Restart Apache (not really needed)
        sudo apache2ctl restart

else
        echo "Not going to ${part}."
fi

part="reinstall archivematica upstart services - requires restart"
echo -n "\"Would you like to ${part}?\" (y/N) "
read a
if [[ $a == "Y" || $a == "y" ]]; then
        echo "Going to ${part} ..."
        sudo stop archivematica-mcp-client
        sleep 1
        sudo stop archivematica-mcp-server
        sleep 3
        sudo stop atom-worker
        sudo rm \
          /etc/init/archivematica-mcp-server.conf \
          /etc/init/archivematica-mcp-client.conf \
          /etc/init/atom-worker.conf \
          /etc/init/openoffice-service.conf
        sudo ln src/MCPServer/init/archivematica-mcp-server.conf /etc/init/
        sudo ln src/MCPClient/init/archivematica-mcp-client.conf /etc/init/
        #sudo ln src/MCPClient/init/openoffice-service.conf /etc/init/
        sudo ln atom-git/init/atom-worker.conf /etc/init/
<<<<<<< HEAD
=======
else
        echo "Not going to ${part}."
fi


part="clone sample data into $HOME"
echo -n "\"Would you like to ${part}?\" (y/N) "
read a
if [[ $a == "Y" || $a == "y" ]]; then
  CURRENT_REPO=`git remote -v | head -n 1 | sed "s/\t/ /" | cut -f2 -d" "`
  if [ "$CURRENT_REPO" = "git@git.artefactual.com:archivematica" ]; then
    SAMPLEDATA_REPO="git@git.artefactual.com:archivematica-sampledata.git"
  else
    SAMPLEDATA_REPO="https://github.com/artefactual/archivematica-sampledata.git"
  fi
  DATE=`date +%Y-%m-%d-%M-%S`
  git clone $SAMPLEDATA_REPO ~/archivematica-sampledata
  echo "Updating OPF..."
  cd ~/archivematica-sampledata
  git submodule init
  git submodule update
>>>>>>> d0503848
else
        echo "Not going to ${part}."
fi


<<<<<<< HEAD
part="clone sample data into $HOME"
echo -n "\"Would you like to ${part}?\" (y/N) "
read a
if [[ $a == "Y" || $a == "y" ]]; then
  CURRENT_REPO=`git remote -v | head -n 1 | sed "s/\t/ /" | cut -f2 -d" "`
  if [ "$CURRENT_REPO" = "git@git.artefactual.com:archivematica" ]; then
    SAMPLEDATA_REPO="git@git.artefactual.com:archivematica-sampledata.git"
  else
    SAMPLEDATA_REPO="https://github.com/artefactual/archivematica-sampledata.git"
  fi
  DATE=`date +%Y-%m-%d-%M-%S`
  git clone $SAMPLEDATA_REPO ~/archivematica-sampledata
  echo "Updating OPF..."
  cd ~/archivematica-sampledata
  git submodule init
  git submodule update
else
        echo "Not going to ${part}."
fi


=======
>>>>>>> d0503848

exit

part="example"
echo -n "\"Would you like to ${part}?\" (y/N) "
read a
if [[ $a == "Y" || $a == "y" ]]; then
        echo "Going to ${part} ..."
else
        echo "Not going to ${part}"
fi<|MERGE_RESOLUTION|>--- conflicted
+++ resolved
@@ -129,22 +129,11 @@
         # Install git
         sudo apt-get --quiet --quiet --yes install git-core
 
-<<<<<<< HEAD
-=======
         # Cleanups
         # sudo rm -rf /var/www/ica-atom  ${WDIR}/qubit-git ${WDIR}/ica-atom-svn
         # mysql -u root --execute="DROP DATABASE IF EXISTS qubit;"
 
->>>>>>> d0503848
-        # Clone git repository, create bran experimental from original/experimental
-        git clone -b stable/1.3.x http://github.com/artefactual/atom.git ${WDIR}/atom-git
-
-        # Link
-<<<<<<< HEAD
-        sudo ln --no-dereference --force --symbolic ${WDIR}/atom-git /var/www/atom
-=======
         sudo ln --no-dereference --force --symbolic ${WDIR}/atom-git /var/www/ica-atom
->>>>>>> d0503848
 
         # Enable SWORD plugin
         sed -i "s/'qbAclPlugin',/      'qbAclPlugin',\n'qtSwordPlugin',/g" /var/www/atom/config/ProjectConfiguration.class.php
@@ -186,8 +175,6 @@
         sudo ln src/MCPClient/init/archivematica-mcp-client.conf /etc/init/
         #sudo ln src/MCPClient/init/openoffice-service.conf /etc/init/
         sudo ln atom-git/init/atom-worker.conf /etc/init/
-<<<<<<< HEAD
-=======
 else
         echo "Not going to ${part}."
 fi
@@ -209,37 +196,10 @@
   cd ~/archivematica-sampledata
   git submodule init
   git submodule update
->>>>>>> d0503848
 else
         echo "Not going to ${part}."
 fi
 
-
-<<<<<<< HEAD
-part="clone sample data into $HOME"
-echo -n "\"Would you like to ${part}?\" (y/N) "
-read a
-if [[ $a == "Y" || $a == "y" ]]; then
-  CURRENT_REPO=`git remote -v | head -n 1 | sed "s/\t/ /" | cut -f2 -d" "`
-  if [ "$CURRENT_REPO" = "git@git.artefactual.com:archivematica" ]; then
-    SAMPLEDATA_REPO="git@git.artefactual.com:archivematica-sampledata.git"
-  else
-    SAMPLEDATA_REPO="https://github.com/artefactual/archivematica-sampledata.git"
-  fi
-  DATE=`date +%Y-%m-%d-%M-%S`
-  git clone $SAMPLEDATA_REPO ~/archivematica-sampledata
-  echo "Updating OPF..."
-  cd ~/archivematica-sampledata
-  git submodule init
-  git submodule update
-else
-        echo "Not going to ${part}."
-fi
-
-
-=======
->>>>>>> d0503848
-
 exit
 
 part="example"
