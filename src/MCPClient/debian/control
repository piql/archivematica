Source: archivematica-mcp-client
Section: utils
Priority: extra
Maintainer: Santiago Collazo <sysadmin@artefactual.com>
Build-Depends: debhelper (>= 9)
Standards-Version: 3.9.8
Homepage: http://archivematica.org

Package: archivematica-mcp-client
<<<<<<< HEAD
Architecture: i386 amd64 
Depends: ${shlibs:Depends}, ${misc:Depends}, archivematica-common (>=1.5.0),
 atool, bagit, bulk-extractor, clamav, clamav-daemon, ffmpeg (>= 7:3.0), libavcodec-extra-56, fits (>= 0.8.4),
 gearman, imagemagick (>=8:6.7.7.10), inkscape, jhove, libimage-exiftool-perl, libxml2-utils, logapp,
 md5deep, mediainfo, nailgun-client, nfs-common, openjdk-7-jre-headless, p7zip-full,
 pbzip2, postfix, python-fido (>=200.1.3.4), python-gearman, python-lxml,
 python-mysqldb, python-unidecode, readpst,
 rsync, siegfried (>=1.5.0), sleuthkit, tesseract-ocr, tika, tree, ufraw, unrar-free, uuid
Description: MCP Client for Archivematica
  
  
=======
Architecture: i386 amd64
Depends:
	${shlibs:Depends},
	${misc:Depends},
	archivematica-common,
	atool,
	bagit,
	bulk-extractor,
	clamav,
	clamav-daemon,
	ffmpeg (>= 7:2.1.0),
	libavcodec-extra-56,
	fits (>= 0.8.0-3),
	gearman,
	imagemagick,
	inkscape,
	jhove,
	libimage-exiftool-perl,
	libxml2-utils,
	logapp,
	md5deep,
	mediainfo,
	nailgun-client,
	nfs-common,
	openjdk-7-jre-headless,
	p7zip-full,
	pbzip2,
	postfix,
	python-fido,
	readpst,
	rsync,
	siegfried,
	sleuthkit,
	tesseract-ocr,
	tika,
	tree,
	ufraw,
	unrar-free,
	uuid
Description: MCP Client for Archivematica
>>>>>>> 8e49b8bd
<|MERGE_RESOLUTION|>--- conflicted
+++ resolved
@@ -7,34 +7,21 @@
 Homepage: http://archivematica.org
 
 Package: archivematica-mcp-client
-<<<<<<< HEAD
-Architecture: i386 amd64 
-Depends: ${shlibs:Depends}, ${misc:Depends}, archivematica-common (>=1.5.0),
- atool, bagit, bulk-extractor, clamav, clamav-daemon, ffmpeg (>= 7:3.0), libavcodec-extra-56, fits (>= 0.8.4),
- gearman, imagemagick (>=8:6.7.7.10), inkscape, jhove, libimage-exiftool-perl, libxml2-utils, logapp,
- md5deep, mediainfo, nailgun-client, nfs-common, openjdk-7-jre-headless, p7zip-full,
- pbzip2, postfix, python-fido (>=200.1.3.4), python-gearman, python-lxml,
- python-mysqldb, python-unidecode, readpst,
- rsync, siegfried (>=1.5.0), sleuthkit, tesseract-ocr, tika, tree, ufraw, unrar-free, uuid
-Description: MCP Client for Archivematica
-  
-  
-=======
 Architecture: i386 amd64
 Depends:
 	${shlibs:Depends},
 	${misc:Depends},
-	archivematica-common,
+	archivematica-common (>=1.5.0),
 	atool,
 	bagit,
 	bulk-extractor,
 	clamav,
 	clamav-daemon,
-	ffmpeg (>= 7:2.1.0),
+	ffmpeg (>= 7:3.0),
 	libavcodec-extra-56,
-	fits (>= 0.8.0-3),
+	fits (>= 0.8.4),
 	gearman,
-	imagemagick,
+	imagemagick (>=8:6.7.7.10),
 	inkscape,
 	jhove,
 	libimage-exiftool-perl,
@@ -48,10 +35,10 @@
 	p7zip-full,
 	pbzip2,
 	postfix,
-	python-fido,
+	python-fido (>=200.1.3.4),
 	readpst,
 	rsync,
-	siegfried,
+	siegfried (>=1.5.0),
 	sleuthkit,
 	tesseract-ocr,
 	tika,
@@ -59,5 +46,4 @@
 	ufraw,
 	unrar-free,
 	uuid
-Description: MCP Client for Archivematica
->>>>>>> 8e49b8bd
+Description: MCP Client for Archivematica