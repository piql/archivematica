# This file is part of Archivematica.
#
# Copyright 2010-2013 Artefactual Systems Inc. <http://artefactual.com>
#
# Archivematica is free software: you can redistribute it and/or modify
# it under the terms of the GNU Affero General Public License as published by
# the Free Software Foundation, either version 3 of the License, or
# (at your option) any later version.
#
# Archivematica is distributed in the hope that it will be useful,
# but WITHOUT ANY WARRANTY; without even the implied warranty of
# MERCHANTABILITY or FITNESS FOR A PARTICULAR PURPOSE.  See the
# GNU General Public License for more details.
#
# You should have received a copy of the GNU General Public License
# along with Archivematica.  If not, see <http://www.gnu.org/licenses/>.

import os
import sys
from lxml import etree
from collections import OrderedDict

from django import forms
from django.conf import settings
from django.utils.translation import ugettext as _
from django.forms.widgets import TextInput, RadioSelect, CheckboxInput, Select

from components import helpers
from main import models
from components.administration.models import ArchivistsToolkitConfig, ArchivesSpaceConfig

import storageService as storage_service


class AgentForm(forms.ModelForm):
    class Meta:
        model = models.Agent
        fields = ('identifiervalue', 'name')
        widgets = {
            'identifiervalue': TextInput(attrs=settings.INPUT_ATTRS),
            'name': TextInput(attrs=settings.INPUT_ATTRS),
        }


class SettingsForm(forms.Form):
    def __init__(self, *args, **kwargs):
        self.reverse_checkboxes = kwargs.pop('reverse_checkboxes', [])
        super(SettingsForm, self).__init__(*args, **kwargs)

        for setting in self.reverse_checkboxes:
            # if it's enabled it shouldn't be checked and visa versa
            checked = not helpers.get_boolean_setting(setting)
            self.fields[setting] = forms.BooleanField(
                required=False,
                label=self.reverse_checkboxes[setting],
                initial=checked,
                widget=CheckboxInput()
            )

    def save(self, *args, **kwargs):
        """ Save each of the fields in the form to the Settings table. """
        for key in self.cleaned_data:
            # If it's one of the reverse_checkboxes, reverse the checkbox value
            if key in self.reverse_checkboxes:
                helpers.set_setting(key, not self.cleaned_data[key])
            # Otherwise, save the value
            else:
                helpers.set_setting(key, self.cleaned_data[key])


class StorageSettingsForm(SettingsForm):
<<<<<<< HEAD

    class StripCharField(forms.CharField):
        """
        Strip the value of leading and trailing whitespace.

        This won't be needed in Django 1.9, see
        https://docs.djangoproject.com/en/1.9/ref/forms/fields/#django.forms.CharField.strip.
        """
        def to_python(self, value):
            return super(forms.CharField, self).to_python(value).strip()

    storage_service_url = forms.URLField(
        label="Storage Service URL",
        help_text='Full URL of the storage service. E.g. https://192.168.168.192:8000'
    )
    storage_service_user = forms.CharField(
        label='Storage Service User',
        help_text='User in the storage service to authenticate as. E.g. test'
    )
    storage_service_apikey = StripCharField(
        label='API key',
        help_text='API key of the storage service user. E.g. 45f7684483044809b2de045ba59dc876b11b9810'
    )
=======
    storage_service_url = forms.URLField(
        label="Storage Service URL",
        help_text='Full URL of the storage service. E.g. https://192.168.168.192:8000'
    )
    storage_service_user = forms.CharField(
        label='Storage Service User',
        help_text='User in the storage service to authenticate as. E.g. test'
    )
    storage_service_apikey = forms.CharField(
        label='API key',
        help_text='API key of the storage service user. E.g. 45f7684483044809b2de045ba59dc876b11b9810'
    )

class ChecksumSettingsForm(SettingsForm):
    CHOICES = (
        ('md5', 'MD5'),
        ('sha1', 'SHA-1'),
        ('sha256', 'SHA-256'),
        ('sha512', 'SHA-512')
    )
    checksum_type = forms.ChoiceField(choices=CHOICES, label='Select algorithm')
>>>>>>> 8e49b8bd


class ArchivistsToolkitConfigForm(forms.ModelForm):
    class Meta:
        model = ArchivistsToolkitConfig
        fields = ('host', 'port', 'dbname', 'dbuser', 'dbpass', 'atuser', 'premis', 'ead_actuate', 'ead_show', 'object_type', 'use_statement', 'uri_prefix', 'access_conditions', 'use_conditions')
        widgets = {
            'host': TextInput(attrs=settings.INPUT_ATTRS),
            'port': TextInput(attrs=settings.INPUT_ATTRS),
            'dbname': TextInput(attrs=settings.INPUT_ATTRS),
            'dbuser': TextInput(attrs=settings.INPUT_ATTRS),
            'dbpass': forms.PasswordInput(),
            'atuser': TextInput(attrs=settings.INPUT_ATTRS),
            'premis': RadioSelect(),
            'ead_actuate': RadioSelect(),
            'ead_show': RadioSelect(),
            'object_type': TextInput(attrs=settings.INPUT_ATTRS),
            'use_statement': TextInput(attrs=settings.INPUT_ATTRS),
            'uri_prefix': TextInput(attrs=settings.INPUT_ATTRS),
            'access_conditions': TextInput(attrs=settings.INPUT_ATTRS),
            'use_conditions': TextInput(attrs=settings.INPUT_ATTRS),
        }


class ArchivesSpaceConfigForm(forms.ModelForm):
    class Meta:
        model = ArchivesSpaceConfig
        fields = ('host', 'port', 'user', 'passwd', 'premis', 'xlink_actuate', 'xlink_show', 'use_statement', 'object_type', 'access_conditions', 'use_conditions', 'uri_prefix', 'repository', 'inherit_notes')
        widgets = {
            'host': TextInput(attrs=settings.INPUT_ATTRS),
            'port': TextInput(attrs=settings.INPUT_ATTRS),
            'user': TextInput(attrs=settings.INPUT_ATTRS),
            'passwd': forms.PasswordInput(),
            'premis': RadioSelect(),
            'xlink_actuate': RadioSelect(),
            'xlink_show': RadioSelect(),
            'use_statement': TextInput(attrs=settings.INPUT_ATTRS),
            'object_type': TextInput(attrs=settings.INPUT_ATTRS),
            'access_conditions': TextInput(attrs=settings.INPUT_ATTRS),
            'use_conditions': TextInput(attrs=settings.INPUT_ATTRS),
            'uri_prefix': TextInput(attrs=settings.INPUT_ATTRS),
            'repository': TextInput(attrs=settings.INPUT_ATTRS),
        }


class AtomDipUploadSettingsForm(SettingsForm):
    dip_upload_atom_url = forms.CharField(required=True,
        label="Upload URL",
        help_text="URL where the Qubit index.php frontend lives, SWORD services path will be appended.")
    dip_upload_atom_email = forms.CharField(required=True,
        label="Login email",
        help_text="E-mail account used to log into Qubit.")
    dip_upload_atom_password = forms.CharField(required=True,
        label="Login password",
        help_text="E-mail account used to log into Qubit.")
    dip_upload_atom_version = forms.ChoiceField(label="AtoM version",
        choices=((1, 'Atom 1.x'), (2, 'Atom 2.x')))
    dip_upload_atom_rsync_target = forms.CharField(required=False,
        label="Rsync target",
        help_text="The DIP can be sent with Rsync to a remote host before is deposited in Qubit. This is the destination value passed to Rsync (see man 1 rsync). For example: foobar.com:~/dips/.")
    dip_upload_atom_rsync_command = forms.CharField(required=False,
        label="Rsync command",
        help_text="If --rsync-target is used, you can use this argument to specify the remote shell manually. For example: ssh -p 22222 -l user.")
    dip_upload_atom_debug = forms.ChoiceField(required=False,
        label="Debug mode",
        help_text="Show additional details.",
        choices=((False, 'No'), (True, 'Yes')))


class TaxonomyTermForm(forms.ModelForm):
    class Meta:
        model = models.TaxonomyTerm
        fields = ('taxonomy', 'term')
        widgets = {
            "term": TextInput(attrs=settings.INPUT_ATTRS)
        }


class ProcessingConfigurationForm(forms.Form):
    """
    Build processing configuration form bounded to a processingMCP document.

    Every processing field in this form requires the following
    properties: type, name, label. In addition, these are some other
    constraints based on the type:

    - type = boolean
      Required: yes_option or no_optino (or both)
    - type = chain_choice
      Optional: ignored_choices
    - type = storage_service
      Required: purpose
    - type = days
      Required: chain
      Optional: placeholder, min_value
    """

    # The available processing fields indexed by choice_uuid.
    processing_fields = OrderedDict()

    processing_fields['755b4177-c587-41a7-8c52-015277568302'] = {
        'type': 'boolean',
        'name': 'quarantine_transfer',
        'label': 'Send transfer to quarantine',
        'yes_option': '97ea7702-e4d5-48bc-b4b5-d15d897806ab',
        'no_option': 'd4404ab1-dc7f-4e9e-b1f8-aa861e766b8e',
    }
    processing_fields['19adb668-b19a-4fcb-8938-f49d7485eaf3'] = {
        'type': 'days',
        'name': 'quarantine_expiry_days',
        'label': 'Remove from quarantine after (days)',
        'placeholder': 'days',
        'chain': '333643b7-122a-4019-8bef-996443f3ecc5',
        'min_value': 0,
    }
    processing_fields['56eebd45-5600-4768-a8c2-ec0114555a3d'] = {
        'type': 'boolean',
        'name': 'tree',
        'label': 'Generate transfer structure report',
        'yes_option': 'df54fec1-dae1-4ea6-8d17-a839ee7ac4a7',
        'no_option': 'e9eaef1e-c2e0-4e3b-b942-bfb537162795',
    }
    processing_fields['f09847c2-ee51-429a-9478-a860477f6b8d'] = {
        'type': 'replace_dict',
        'name': 'select_format_id_tool_transfer',
        'label': 'Select file format identification command (Transfer)',
    }
    processing_fields['dec97e3c-5598-4b99-b26e-f87a435a6b7f'] = {
        'type': 'chain_choice',
        'name': 'extract_packages',
        'label': 'Extract packages',
        'uuid': '01d80b27-4ad1-4bd1-8f8d-f819f18bf685',
    }
    processing_fields['f19926dd-8fb5-4c79-8ade-c83f61f55b40'] = {
        'type': 'replace_dict',
        'name': 'delete_packages',
        'label': 'Delete packages after extraction',
        'uuid': '85b1e45d-8f98-4cae-8336-72f40e12cbef',
    }
    processing_fields['accea2bf-ba74-4a3a-bb97-614775c74459'] = {
        'type': 'chain_choice',
        'name': 'examine',
        'label': 'Examine contents',
    }
    processing_fields['bb194013-597c-4e4a-8493-b36d190f8717'] = {
        'type': 'chain_choice',
        'name': 'create_sip',
        'label': 'Create SIP(s)',
        'ignored_choices': ['Reject transfer'],
    }
    processing_fields['7a024896-c4f7-4808-a240-44c87c762bc5'] = {
        'type': 'replace_dict',
        'name': 'select_format_id_tool_ingest',
        'label': 'Select file format identification command (Ingest)',
    }
    processing_fields['cb8e5706-e73f-472f-ad9b-d1236af8095f'] = {
        'type': 'chain_choice',
        'name': 'normalize',
        'label': 'Normalize',
        'ignored_choices': ['Reject SIP'],
    }
    processing_fields['de909a42-c5b5-46e1-9985-c031b50e9d30'] = {
        'type': 'boolean',
        'name': 'normalize_transfer',
        'label': 'Approve normalization',
        'yes_option': '1e0df175-d56d-450d-8bee-7df1dc7ae815',
    }
    processing_fields['eeb23509-57e2-4529-8857-9d62525db048'] = {
        'type': 'chain_choice',
        'name':  'reminder',
        'label': 'Reminder: add metadata if desired',
    }
    processing_fields['7079be6d-3a25-41e6-a481-cee5f352fe6e'] = {
        'type': 'boolean',
        'name': 'transcribe_file',
        'label': 'Transcribe files (OCR)',
        'yes_option': '5a9985d3-ce7e-4710-85c1-f74696770fa9',
        'no_option': '1170e555-cd4e-4b2f-a3d6-bfb09e8fcc53',
    }
    processing_fields['087d27be-c719-47d8-9bbb-9a7d8b609c44'] = {
        'type': 'replace_dict',
        'name': 'select_format_id_tool_submissiondocs',
        'label': 'Select file format identification command (Submission documentation & metadata)',
    }
    processing_fields['01d64f58-8295-4b7b-9cab-8f1b153a504f'] = {
        'type': 'replace_dict',
        'name': 'compression_algo',
        'label': 'Select compression algorithm',
    }
    processing_fields['01c651cb-c174-4ba4-b985-1d87a44d6754'] = {
        'type': 'replace_dict',
        'name': 'compression_level',
        'label': 'Select compression level',
    }
    processing_fields['2d32235c-02d4-4686-88a6-96f4d6c7b1c3'] = {
        'type': 'boolean',
        'name': 'store_aip',
        'label': 'Store AIP',
        'yes_option': '9efab23c-31dc-4cbd-a39d-bb1665460cbe',
    }
    processing_fields['b320ce81-9982-408a-9502-097d0daa48fa'] = {
        'type': 'storage_service',
        'name': 'store_aip_location',
        'label': 'Store AIP location',
        'purpose': 'AS',
    }
    processing_fields['b7a83da6-ed5a-47f7-a643-1e9f9f46e364'] = {
        'type': 'storage_service',
        'name': 'store_dip_location',
        'label': 'Store DIP location',
        'purpose': 'DS',
    }

    EMPTY_OPTION_NAME = _('None')
    EMPTY_CHOICES = [
        (None, EMPTY_OPTION_NAME),
    ]
    DEFAULT_FIELD_OPTS = {
        'required': False,
        'initial': None,
    }

    name = forms.RegexField(max_length=16, regex=r'^\w+$', required=True)

    def __init__(self, *args, **kwargs):
        super(ProcessingConfigurationForm, self).__init__(*args, **kwargs)
        for choice_uuid, field in self.processing_fields.iteritems():
            ftype = field['type']
            opts = self.DEFAULT_FIELD_OPTS.copy()
            if 'label' in field:
                opts['label'] = field['label']
            if ftype == 'days':
                if 'min_value' in field:
                    opts['min_value'] = field['min_value']
                self.fields[choice_uuid] = forms.IntegerField(**opts)
                if 'placeholder' in field:
                    self.fields[choice_uuid].widget.attrs['placeholder'] = field['placeholder']
            else:
                choices = opts['choices'] = list(self.EMPTY_CHOICES)
                if ftype == 'boolean':
                    if 'yes_option' in field:
                        choices.append((field['yes_option'], 'Yes'))
                    if 'no_option' in field:
                        choices.append((field['no_option'], 'No'))
                elif ftype == 'chain_choice':
                    chain_choices = models.MicroServiceChainChoice.objects.filter(choiceavailableatlink_id=choice_uuid)
                    ignored_choices = field.get('ignored_choices', [])
                    for item in chain_choices:
                        chain = item.chainavailable
                        if chain.description in ignored_choices:
                            continue
                        choices.append((chain.pk, chain.description))
                elif ftype == 'replace_dict':
                    link = models.MicroServiceChainLink.objects.get(pk=choice_uuid)
                    replace_dicts = models.MicroServiceChoiceReplacementDic.objects.filter(choiceavailableatlink_id=link.pk)
                    for item in replace_dicts:
                        choices.append((item.pk, item.description))
                elif ftype == 'storage_service':
                    for loc in get_storage_locations(purpose=field['purpose']):
                        choices.append((loc['resource_uri'], loc['description']))
                self.fields[choice_uuid] = forms.ChoiceField(**opts)

    def load_config(self, name):
        """
        Bound the choices found in the XML document to the form fields.
        """
        self.fields['name'].initial = name
        self.fields['name'].widget.attrs['readonly'] = 'readonly'
        config_path = os.path.join(helpers.processing_config_path(), '{}ProcessingMCP.xml'.format(name))
        root = etree.parse(config_path)
        for choice in root.findall('.//preconfiguredChoice'):
            applies_to = choice.findtext('appliesTo')
            go_to_chain = choice.findtext('goToChain')
            fprops = self.processing_fields.get(applies_to)
            field = self.fields.get(applies_to)
            if fprops is None or go_to_chain is None or field is None:
                continue
            if fprops['type'] == 'days':
                field.initial = int(float(choice.findtext('delay'))) / (24 * 60 * 60)
            else:
                field.initial = go_to_chain

    def save_config(self):
        """
        Encode the configuration to XML and write it to disk.
        """
        name = self.cleaned_data['name']
        del self.cleaned_data['name']
        config_path = os.path.join(helpers.processing_config_path(), '{}ProcessingMCP.xml'.format(name))
        config = PreconfiguredChoices()
        for choice_uuid, value in self.cleaned_data.iteritems():
            fprops = self.processing_fields.get(choice_uuid)
            if fprops is None or value is None:
                continue
            field = self.fields.get(choice_uuid)
            if field is None:
                continue
            if isinstance(field, forms.ChoiceField):
                if not value: # Ignore empty string!
                    continue
            if fprops['type'] == 'days':
                if value == 0:
                    continue
                delay = str(float(value) * (24 * 60 * 60))
                config.add_choice(choice_uuid, fprops['chain'], delay_duration=delay, comment=fprops['label'])
            else:
                config.add_choice(choice_uuid, value, comment=fprops['label'])
        config.save(config_path)


def get_storage_locations(purpose):
    try:
        dirs = storage_service.get_location(purpose=purpose)
        if len(dirs) == 0:
            raise Exception('Storage server improperly configured.')
    except Exception:
        dirs = []
    return dirs


class PreconfiguredChoices(object):
    """
    Encode processing configuration XML documents and optionally write to disk.
    """
    def __init__(self):
        self.xml = etree.Element('processingMCP')
        self.choices = etree.SubElement(self.xml, 'preconfiguredChoices')

    def add_choice(self, applies_to_text, go_to_chain_text, delay_duration=None, comment=None):
        if comment is not None:
            comment = etree.Comment(' {} '.format(comment))
            self.choices.append(comment)
        choice = etree.SubElement(self.choices, 'preconfiguredChoice')
        etree.SubElement(choice, 'appliesTo').text = applies_to_text
        etree.SubElement(choice, 'goToChain').text = go_to_chain_text
        if delay_duration is not None:
            etree.SubElement(choice, 'delay', {'unitCtime': 'yes'}).text = delay_duration

    def save(self, config_path):
        with open(config_path, 'w') as f:
            f.write(etree.tostring(self.xml, pretty_print=True))<|MERGE_RESOLUTION|>--- conflicted
+++ resolved
@@ -69,7 +69,6 @@
 
 
 class StorageSettingsForm(SettingsForm):
-<<<<<<< HEAD
 
     class StripCharField(forms.CharField):
         """
@@ -93,19 +92,6 @@
         label='API key',
         help_text='API key of the storage service user. E.g. 45f7684483044809b2de045ba59dc876b11b9810'
     )
-=======
-    storage_service_url = forms.URLField(
-        label="Storage Service URL",
-        help_text='Full URL of the storage service. E.g. https://192.168.168.192:8000'
-    )
-    storage_service_user = forms.CharField(
-        label='Storage Service User',
-        help_text='User in the storage service to authenticate as. E.g. test'
-    )
-    storage_service_apikey = forms.CharField(
-        label='API key',
-        help_text='API key of the storage service user. E.g. 45f7684483044809b2de045ba59dc876b11b9810'
-    )
 
 class ChecksumSettingsForm(SettingsForm):
     CHOICES = (
@@ -115,7 +101,6 @@
         ('sha512', 'SHA-512')
     )
     checksum_type = forms.ChoiceField(choices=CHOICES, label='Select algorithm')
->>>>>>> 8e49b8bd
 
 
 class ArchivistsToolkitConfigForm(forms.ModelForm):
