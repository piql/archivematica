#!/usr/bin/env python2
# This file is part of Archivematica.
#
# Copyright 2010-2013 Artefactual Systems Inc. <http://artefactual.com>
#
# Archivematica is free software: you can redistribute it and/or modify
# it under the terms of the GNU Affero General Public License as published by
# the Free Software Foundation, either version 3 of the License, or
# (at your option) any later version.
#
# Archivematica is distributed in the hope that it will be useful,
# but WITHOUT ANY WARRANTY; without even the implied warranty of
# MERCHANTABILITY or FITNESS FOR A PARTICULAR PURPOSE.  See the
# GNU General Public License for more details.
#
# You should have received a copy of the GNU General Public License
# along with Archivematica.  If not, see <http://www.gnu.org/licenses/>.

# @package Archivematica
# @subpackage archivematicaCommon
# @author Joseph Perry <joseph@artefactual.com>

import csv
import os
import uuid
import sys
import shutil
from databaseFunctions import insertIntoFiles
from executeOrRunSubProcess import executeOrRun
from externals.checksummingTools import get_file_checksum
from databaseFunctions import insertIntoEvents
import MySQLdb
from archivematicaFunctions import unicodeToStr, get_setting

sys.path.append("/usr/share/archivematica/dashboard")
from main.models import File, Transfer

def updateSizeAndChecksum(fileUUID, filePath, date, eventIdentifierUUID):
    fileSize = os.path.getsize(filePath)
    checksumType = get_setting('checksum_type', 'sha256')
    checksum = get_file_checksum(filePath, checksumType)

    File.objects.filter(uuid=fileUUID).update(size=fileSize, checksum=checksum, checksumtype=checksumType)

<<<<<<< HEAD
    insertIntoEvents(fileUUID=fileUUID, \
                     eventType="message digest calculation", \
                     eventDateTime=date, \
                     eventDetail="program=\"python\"; module=\"hashlib.sha256()\"", \
=======
    insertIntoEvents(fileUUID=fileUUID,
                     eventIdentifierUUID=eventIdentifierUUID,
                     eventType='message digest calculation',
                     eventDateTime=date,
                     eventDetail='program="python"; module="hashlib.{}()"'.format(checksumType),
>>>>>>> 8e49b8bd
                     eventOutcomeDetailNote=checksum)


def addFileToTransfer(filePathRelativeToSIP, fileUUID, transferUUID, taskUUID, date, sourceType="ingestion", eventDetail="", use="original"):
    #print filePathRelativeToSIP, fileUUID, transferUUID, taskUUID, date, sourceType, eventDetail, use
    insertIntoFiles(fileUUID, filePathRelativeToSIP, date, transferUUID=transferUUID, use=use)
<<<<<<< HEAD
    insertIntoEvents(fileUUID=fileUUID, \
                   eventType=sourceType, \
                   eventDateTime=date, \
                   eventDetail=eventDetail, \
                   eventOutcome="", \
                   eventOutcomeDetailNote="")
=======
    insertIntoEvents(fileUUID=fileUUID,
                     eventIdentifierUUID=taskUUID,
                     eventType=sourceType,
                     eventDateTime=date,
                     eventDetail=eventDetail,
                     eventOutcome="",
                     eventOutcomeDetailNote="")
>>>>>>> 8e49b8bd
    addAccessionEvent(fileUUID, transferUUID, date)

def addAccessionEvent(fileUUID, transferUUID, date):
    transfer = Transfer.objects.get(uuid=transferUUID)
    if transfer.accessionid:
        eventIdentifierUUID = uuid.uuid4().__str__()
<<<<<<< HEAD
        eventOutcomeDetailNote =  "accession#" + MySQLdb.escape_string(transfer.accessionid) 
        insertIntoEvents(fileUUID=fileUUID, \
               eventType="registration", \
               eventDateTime=date, \
               eventDetail="", \
               eventOutcome="", \
               eventOutcomeDetailNote=eventOutcomeDetailNote)
    
def addFileToSIP(filePathRelativeToSIP, fileUUID, sipUUID, taskUUID, date, sourceType="ingestion", use="original"):
    insertIntoFiles(fileUUID, filePathRelativeToSIP, date, sipUUID=sipUUID, use=use)
    insertIntoEvents(fileUUID=fileUUID, \
                   eventType=sourceType, \
                   eventDateTime=date, \
                   eventDetail="", \
                   eventOutcome="", \
                   eventOutcomeDetailNote="")
=======
        eventOutcomeDetailNote =  "accession#" + MySQLdb.escape_string(transfer.accessionid)
        insertIntoEvents(fileUUID=fileUUID,
                         eventIdentifierUUID=eventIdentifierUUID,
                         eventType="registration",
                         eventDateTime=date,
                         eventDetail="",
                         eventOutcome="",
                         eventOutcomeDetailNote=eventOutcomeDetailNote)

def addFileToSIP(filePathRelativeToSIP, fileUUID, sipUUID, taskUUID, date, sourceType="ingestion", use="original"):
    insertIntoFiles(fileUUID, filePathRelativeToSIP, date, sipUUID=sipUUID, use=use)
    insertIntoEvents(fileUUID=fileUUID,
                     eventIdentifierUUID=taskUUID,
                     eventType=sourceType,
                     eventDateTime=date,
                     eventDetail="",
                     eventOutcome="",
                     eventOutcomeDetailNote="")
>>>>>>> 8e49b8bd

#Used to write to file
#@output - the text to append to the file
#@fileName - The name of the file to create, or append to.
#@returns - 0 if ok, non zero if error occured.
def writeToFile(output, fileName, writeWhite=False):
    #print fileName
    if not writeWhite and output.isspace():
        return 0
    if fileName and output:
        #print "writing to: " + fileName
        try:
            f = open(fileName, 'a')
            f.write(output.__str__())
            f.close()
            os.chmod(fileName, 488)
        except OSError as ose:
            print >>sys.stderr, "output Error", ose
            return -2
        except IOError as (errno, strerror):
            print "I/O error({0}): {1}".format(errno, strerror)
            return -3
    else:
        print "No output, or file specified"
    return 0

def renameAsSudo(source, destination):
    """Used to move/rename Directories that the archivematica user may or may not have writes to move"""
    command = ["sudo", "mv", source, destination]
    exitCode, stdOut, stdError = executeOrRun("command", command, "", printing=False)
    if exitCode:
        print >>sys.stderr, "exitCode:", exitCode
        print >>sys.stderr, stdOut
        print >>sys.stderr, stdError
        exit(exitCode)


def updateDirectoryLocation(src, dst, unitPath, unitIdentifier, unitIdentifierType, unitPathReplaceWith):
    srcDB = src.replace(unitPath, unitPathReplaceWith)
    if not srcDB.endswith("/") and srcDB != unitPathReplaceWith:
        srcDB += "/"
    dstDB = dst.replace(unitPath, unitPathReplaceWith)
    if not dstDB.endswith("/") and dstDB != unitPathReplaceWith:
        dstDB += "/"

    kwargs = {
        "removedtime__isnull": True,
        "currentlocation__startswith": srcDB,
        unitIdentifierType: unitIdentifier
    }
    files = File.objects.filter(**kwargs)

    for f in files:
        f.currentlocation = f.currentlocation.replace(srcDB, dstDB)
        f.save()
    if os.path.isdir(dst):
        if dst.endswith("/"):
            dst += "."
        else:
            dst += "/."
    print "moving: ", src, dst
    shutil.move(src, dst)

def updateFileLocation2(src, dst, unitPath, unitIdentifier, unitIdentifierType, unitPathReplaceWith):
    """Dest needs to be the actual full destination path with filename."""
    srcDB = src.replace(unitPath, unitPathReplaceWith)
    dstDB = dst.replace(unitPath, unitPathReplaceWith)
    # Fetch the file UUID
    kwargs = {
        "removedtime__isnull": True,
        "currentlocation": srcDB,
        unitIdentifierType: unitIdentifier
    }

    try:
        f = File.objects.get(**kwargs)
    except (File.DoesNotExist, File.MultipleObjectsReturned) as e:
        if isinstance(e, File.DoesNotExist):
            message = "no results found"
        else:
            message = "multiple results found"
        print >> sys.stderr, 'ERROR: file information not found:', message, "for arguments:", repr(kwargs)
        exit(4)

    # Move the file
    print "Moving", src, 'to', dst
    shutil.move(src, dst)
    # Update the DB
    f.currentlocation = dstDB
    f.save()

def updateFileLocation(src, dst, eventType="", eventDateTime="", eventDetail="", eventIdentifierUUID=uuid.uuid4().__str__(), fileUUID="None", sipUUID=None, transferUUID=None, eventOutcomeDetailNote="", createEvent=True):
    """
    Updates file location in the database, and optionally writes an event for the sanitization to the database.
    Note that this does not actually move a file on disk.
    If the file uuid is not provided, will use the SIP uuid and the old path to find the file uuid.
    To suppress creation of an event, pass the createEvent keyword argument (for example, if the file moved due to the renaming of a parent directory and not the file itself).
    """

    src = unicodeToStr(src)
    dst = unicodeToStr(dst)
    fileUUID = unicodeToStr(fileUUID)
    if not fileUUID or fileUUID == "None":
        kwargs = {
            "removedtime__isnull": True,
            "currentlocation": src
        }

        if sipUUID:
            kwargs["sip_id"] = sipUUID
        elif transferUUID:
            kwargs["transfer_id"] = transferUUID
        else:
            raise ValueError("One of fileUUID, sipUUID, or transferUUID must be provided")

        f = File.objects.get(**kwargs)
    else:
        f = File.objects.get(uuid=fileUUID)

    # UPDATE THE CURRENT FILE PATH
    f.currentlocation = dst
    f.save()

    if not createEvent:
        return

    if eventOutcomeDetailNote == "":
        eventOutcomeDetailNote = "Original name=\"%s\"; cleaned up name=\"%s\"" %(src, dst)
    # CREATE THE EVENT
    insertIntoEvents(fileUUID=f.uuid, eventType=eventType, eventDateTime=eventDateTime, eventDetail=eventDetail, eventOutcome="", eventOutcomeDetailNote=eventOutcomeDetailNote)

def getFileUUIDLike(filePath, unitPath, unitIdentifier, unitIdentifierType, unitPathReplaceWith):
    """Dest needs to be the actual full destination path with filename."""
    srcDB = filePath.replace(unitPath, unitPathReplaceWith)
    kwargs = {
        "removedtime__isnull": True,
        "currentlocation__contains": srcDB,
        unitIdentifierType: unitIdentifier
    }
    return {f.currentlocation: f.uuid for f in File.objects.filter(**kwargs)}

def updateFileGrpUsefileGrpUUID(fileUUID, fileGrpUse, fileGrpUUID):
    File.objects.filter(uuid=fileUUID).update(filegrpuse=fileGrpUse, filegrpuuid=fileGrpUUID)

def updateFileGrpUse(fileUUID, fileGrpUse):
    File.objects.filter(uuid=fileUUID).update(filegrpuse=fileGrpUse)

def findFileInNormalizatonCSV(csv_path, commandClassification, target_file, sip_uuid):
    """ Returns the original filename or None for a manually normalized file.

    :param str csv_path: absolute path to normalization.csv
    :param str commandClassification: "access" or "preservation"
    :param str target_file: Path for access or preservation file to match against, relative to the objects directory
    :param str sip_uuid: UUID of the SIP the files belong to

    :returns: Path to the origin file for `target_file`. Note this is the path from normalization.csv, so will be the original location.
    """
    # use universal newline mode to support unusual newlines, like \r
    with open(csv_path, 'rbU') as csv_file:
        reader = csv.reader(csv_file)
        # Search CSV for an access/preservation filename that matches target_file
        # Get original name of target file, to handle sanitized names
        try:
            f = File.objects.get(removedtime__isnull=True,
                                 currentlocation__endswith=target_file,
                                 sip_id=sip_uuid)
        except File.MultipleObjectsReturned:
            print >>sys.stderr, "More than one result found for {} file ({}) in DB.".format(commandClassification, target_file)
            sys.exit(2)
        except File.DoesNotExist:
            print >>sys.stderr, "{} file ({}) not found in DB.".format(commandClassification, target_file)
            sys.exit(2)
        target_file = f.originallocation.replace('%transferDirectory%objects/', '', 1).replace('%SIPDirectory%objects/', '', 1)
        try:
            for row in reader:
                if not row:
                    continue
                if "#" in row[0]:  # ignore comments
                    continue
                original, access, preservation = row
                if commandClassification == "access" and access == target_file:
                    print "Found access file ({0}) for original ({1})".format(access, original)
                    return original
                if commandClassification == "preservation" and preservation == target_file:
                    print "Found preservation file ({0}) for original ({1})".format(preservation, original)
                    return original
            else:
                return None
        except csv.Error:
            print >>sys.stderr, "Error reading {filename} on line {linenum}".format(
                filename=csv_path, linenum=reader.line_num)
            sys.exit(2)<|MERGE_RESOLUTION|>--- conflicted
+++ resolved
@@ -42,32 +42,17 @@
 
     File.objects.filter(uuid=fileUUID).update(size=fileSize, checksum=checksum, checksumtype=checksumType)
 
-<<<<<<< HEAD
-    insertIntoEvents(fileUUID=fileUUID, \
-                     eventType="message digest calculation", \
-                     eventDateTime=date, \
-                     eventDetail="program=\"python\"; module=\"hashlib.sha256()\"", \
-=======
     insertIntoEvents(fileUUID=fileUUID,
                      eventIdentifierUUID=eventIdentifierUUID,
                      eventType='message digest calculation',
                      eventDateTime=date,
                      eventDetail='program="python"; module="hashlib.{}()"'.format(checksumType),
->>>>>>> 8e49b8bd
                      eventOutcomeDetailNote=checksum)
 
 
 def addFileToTransfer(filePathRelativeToSIP, fileUUID, transferUUID, taskUUID, date, sourceType="ingestion", eventDetail="", use="original"):
     #print filePathRelativeToSIP, fileUUID, transferUUID, taskUUID, date, sourceType, eventDetail, use
     insertIntoFiles(fileUUID, filePathRelativeToSIP, date, transferUUID=transferUUID, use=use)
-<<<<<<< HEAD
-    insertIntoEvents(fileUUID=fileUUID, \
-                   eventType=sourceType, \
-                   eventDateTime=date, \
-                   eventDetail=eventDetail, \
-                   eventOutcome="", \
-                   eventOutcomeDetailNote="")
-=======
     insertIntoEvents(fileUUID=fileUUID,
                      eventIdentifierUUID=taskUUID,
                      eventType=sourceType,
@@ -75,31 +60,12 @@
                      eventDetail=eventDetail,
                      eventOutcome="",
                      eventOutcomeDetailNote="")
->>>>>>> 8e49b8bd
     addAccessionEvent(fileUUID, transferUUID, date)
 
 def addAccessionEvent(fileUUID, transferUUID, date):
     transfer = Transfer.objects.get(uuid=transferUUID)
     if transfer.accessionid:
         eventIdentifierUUID = uuid.uuid4().__str__()
-<<<<<<< HEAD
-        eventOutcomeDetailNote =  "accession#" + MySQLdb.escape_string(transfer.accessionid) 
-        insertIntoEvents(fileUUID=fileUUID, \
-               eventType="registration", \
-               eventDateTime=date, \
-               eventDetail="", \
-               eventOutcome="", \
-               eventOutcomeDetailNote=eventOutcomeDetailNote)
-    
-def addFileToSIP(filePathRelativeToSIP, fileUUID, sipUUID, taskUUID, date, sourceType="ingestion", use="original"):
-    insertIntoFiles(fileUUID, filePathRelativeToSIP, date, sipUUID=sipUUID, use=use)
-    insertIntoEvents(fileUUID=fileUUID, \
-                   eventType=sourceType, \
-                   eventDateTime=date, \
-                   eventDetail="", \
-                   eventOutcome="", \
-                   eventOutcomeDetailNote="")
-=======
         eventOutcomeDetailNote =  "accession#" + MySQLdb.escape_string(transfer.accessionid)
         insertIntoEvents(fileUUID=fileUUID,
                          eventIdentifierUUID=eventIdentifierUUID,
@@ -118,7 +84,6 @@
                      eventDetail="",
                      eventOutcome="",
                      eventOutcomeDetailNote="")
->>>>>>> 8e49b8bd
 
 #Used to write to file
 #@output - the text to append to the file
